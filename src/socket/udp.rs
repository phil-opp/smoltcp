--- conflicted
+++ resolved
@@ -3,13 +3,9 @@
 
 use {Error, Result};
 use socket::{Socket, SocketMeta, SocketHandle};
-<<<<<<< HEAD
 use storage::RingBuffer;
-=======
-use storage::{Resettable, RingBuffer};
 use time::Instant;
 use wire::{IpProtocol, IpRepr, IpEndpoint, UdpRepr};
->>>>>>> c418b60b
 
 // Endpoint and size of an UDP packet.
 #[derive(Debug, Clone, Copy, Default)]
